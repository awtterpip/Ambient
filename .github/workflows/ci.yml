name: Rust

on:
  push:
    branches: ["main"]
  pull_request:
    branches: ["main"]

env:
  CARGO_TERM_COLOR: always

jobs:
  build:
    runs-on: ubuntu-latest

    steps:
      - uses: actions/checkout@v3
      - name: Free up disk space
        run: |
          sudo rm -rf /usr/share/dotnet
          sudo rm -rf /opt/ghc
          sudo rm -rf "/usr/local/share/boost"
          sudo rm -rf "$AGENT_TOOLSDIRECTORY"
      - name: Install build dependencies
        run: |
          sudo apt-get update
          sudo apt-get install --no-install-recommends -y libasound2-dev libglib2.0-dev libxcb-shape0-dev libxcb-xfixes0-dev \
            libcairo-dev libgtk2.0-dev libsoup2.4-dev libgtk-3-dev libwebkit2gtk-4.0-dev xorg-dev ninja-build mold libxcb-render0-dev
      - name: Install run (headless) dependencies
        run: |
          sudo add-apt-repository ppa:oibaf/graphics-drivers -y
          sudo apt-get update
          sudo apt install -y libxcb-xfixes0-dev mesa-vulkan-drivers
      - name: Set up cargo cache
        uses: actions/cache@v3
        continue-on-error: false
        with:
          path: |
            ~/.cargo/bin/
            ~/.cargo/registry/index/
            ~/.cargo/registry/cache/
            ~/.cargo/git/db/
            target/
          key: ${{ runner.os }}-cargo-${{ hashFiles('**/Cargo.lock') }}
          restore-keys: ${{ runner.os }}-cargo-
      - name: Run tests
<<<<<<< HEAD
        run: cargo test --workspace
      - name: Run Clippy (ignoring deprecations)
        run: cargo clippy --workspace
=======
        run: cargo test --workspace --release
>>>>>>> d0d4f542
<|MERGE_RESOLUTION|>--- conflicted
+++ resolved
@@ -44,10 +44,6 @@
           key: ${{ runner.os }}-cargo-${{ hashFiles('**/Cargo.lock') }}
           restore-keys: ${{ runner.os }}-cargo-
       - name: Run tests
-<<<<<<< HEAD
-        run: cargo test --workspace
-      - name: Run Clippy (ignoring deprecations)
-        run: cargo clippy --workspace
-=======
         run: cargo test --workspace --release
->>>>>>> d0d4f542
+      - name: Run Clippy
+        run: cargo clippy --workspace