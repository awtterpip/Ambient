use std::fmt::Debug;

use closure::closure;
use kiwi_ecs::World;
use kiwi_element::{Element, ElementComponent, ElementComponentExt, Hooks};
use kiwi_std::{cb, Cb};

use crate::{space_between_items, Button, FlowColumn, FlowRow, STREET};

#[derive(Clone, Debug)]
pub struct TabBar<T: ToString + PartialEq + Clone + Debug + Sync + Send + 'static> {
    pub tabs: Vec<T>,
    pub value: T,
    pub on_change: Cb<dyn Fn(T) + Sync + Send>,
}
impl<T: ToString + PartialEq + Clone + Debug + Sync + Send + 'static> ElementComponent for TabBar<T> {
    fn render(self: Box<Self>, _: &mut World, _: &mut Hooks) -> Element {
        let Self { tabs, value, on_change } = *self;
        FlowRow(
            tabs.into_iter()
                .map(|tab| {
                    Button::new(tab.to_string(), closure!(clone on_change, clone tab, |_| on_change.0(tab.clone())))
                        .toggled(tab == value)
                        .el()
                })
                .collect(),
        )
        .el()
        .set(space_between_items(), STREET)
    }
}

#[derive(Clone, Debug)]
pub struct Tabs<T: ToString + PartialEq + Default + Clone + Debug + Sync + Send + 'static> {
    pub tabs: Vec<(T, Cb<dyn Fn() -> Element + Sync + Send>)>,
}
impl<T: ToString + PartialEq + Default + Clone + Debug + Sync + Send + 'static> Tabs<T> {
    pub fn new() -> Self {
        Self { tabs: Default::default() }
    }

    pub fn with_tab(mut self, tab: T, callback: impl Fn() -> Element + Sync + Send + 'static) -> Self {
        self.tabs.push((tab, cb(callback)));
        self
    }
}
impl<T: ToString + PartialEq + Default + Clone + Debug + Sync + Send + 'static> ElementComponent for Tabs<T> {
    fn render(self: Box<Self>, _: &mut World, hooks: &mut Hooks) -> Element {
        let (value, set_value) = hooks.use_state(T::default());
<<<<<<< HEAD
        let selected_tab = self.tabs.iter().find(|it| it.0 == value).map(|it| it.1.clone()).unwrap_or(Cb::new(Element::new));
=======
        let selected_tab = self.tabs.iter().find(|it| it.0 == value).map(|it| it.1.clone()).unwrap_or(cb(|| Element::new()));
>>>>>>> a22b5407
        let key = value.to_string();

        FlowColumn::el([
            TabBar { tabs: self.tabs.iter().map(|it| it.0.clone()).collect(), value, on_change: cb(move |value| set_value(value)) }.el(),
            selected_tab().key(key),
        ])
        .set(space_between_items(), STREET)
    }
}<|MERGE_RESOLUTION|>--- conflicted
+++ resolved
@@ -47,11 +47,7 @@
 impl<T: ToString + PartialEq + Default + Clone + Debug + Sync + Send + 'static> ElementComponent for Tabs<T> {
     fn render(self: Box<Self>, _: &mut World, hooks: &mut Hooks) -> Element {
         let (value, set_value) = hooks.use_state(T::default());
-<<<<<<< HEAD
-        let selected_tab = self.tabs.iter().find(|it| it.0 == value).map(|it| it.1.clone()).unwrap_or(Cb::new(Element::new));
-=======
-        let selected_tab = self.tabs.iter().find(|it| it.0 == value).map(|it| it.1.clone()).unwrap_or(cb(|| Element::new()));
->>>>>>> a22b5407
+        let selected_tab = self.tabs.iter().find(|it| it.0 == value).map(|it| it.1.clone()).unwrap_or(cb(Element::new));
         let key = value.to_string();
 
         FlowColumn::el([
