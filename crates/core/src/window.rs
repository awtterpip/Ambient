--- conflicted
+++ resolved
@@ -8,18 +8,6 @@
 components!("app", {
     @[Resource, Name["Window Control"], Description["Allows controlling the window from afar."]]
     window_ctl: flume::Sender<WindowCtl>,
-<<<<<<< HEAD
-=======
-
-    @[MaybeResource, Debuggable, Networked, Name["Window scale factor"], Description["The DPI/pixel scale factor of the window.\nOn standard displays, this is 1, but it can be higher on high-DPI displays like Apple Retina displays."]]
-    window_scale_factor: f64,
-    @[MaybeResource, Debuggable, Networked, Name["Window logical size"], Description["The logical size is the physical size divided by the scale factor."]]
-    window_logical_size: UVec2,
-    @[MaybeResource, Debuggable, Networked, Name["Window physical size"], Description["The physical size is the actual number of pixels on the screen."]]
-    window_physical_size: UVec2,
-    @[MaybeResource, Debuggable, Networked, Name["Cursor position"], Description["Absolute mouse cursor position in screen-space. This is the _logical_ position. Multiply by the window_scale_factor to get the physical position."]]
-    cursor_position: Vec2,
->>>>>>> e8f5b268
 });
 
 pub fn screen_to_clip_space(world: &World, screen_pos: Vec2) -> Vec2 {
