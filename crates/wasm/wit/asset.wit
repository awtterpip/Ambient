--- conflicted
+++ resolved
@@ -1,7 +1,4 @@
 default interface asset {
-<<<<<<< HEAD
-    url: func(path: string) -> option<string>
-
     /// Cache status of an asset
     variant asset-cache-status {
         /// Ready to be used
@@ -22,14 +19,12 @@
         status: asset-cache-status,
     }
 
-    get-animation-asset-status: func(clip-url: string) -> asset-cache-status
-    get-animation-asset-metadata: func(clips: list<string>) -> list<animation-asset-metadata>
-
-=======
     variant url-error {
         invalid-url(string),
     }
 
+    get-animation-asset-status: func(clip-url: string) -> asset-cache-status
+    get-animation-asset-metadata: func(clips: list<string>) -> list<animation-asset-metadata>
+
     url: func(path: string) -> result<string, url-error>
->>>>>>> 33187c62
 }